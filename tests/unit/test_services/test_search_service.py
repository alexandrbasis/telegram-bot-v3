--- conflicted
+++ resolved
@@ -587,13 +587,8 @@
     def mock_repository(self):
         """Mock repository for testing service layer."""
         repo = Mock()
-<<<<<<< HEAD
-        repo.find_by_room_number = Mock()
-        repo.find_by_floor = Mock()
-=======
         repo.find_by_room_number = AsyncMock()
         repo.find_by_floor = AsyncMock()
->>>>>>> 1a2b6f71
         return repo
     
     @pytest.fixture
@@ -603,12 +598,8 @@
         service.repository = mock_repository  # This will FAIL - no repository attribute exists
         return service
     
-<<<<<<< HEAD
-    def test_search_by_room_success(self, search_service_with_repo, mock_repository):
-=======
     @pytest.mark.asyncio
     async def test_search_by_room_success(self, search_service_with_repo, mock_repository):
->>>>>>> 1a2b6f71
         """Test successful room search with validation and formatting."""
         room_number = "205"
         mock_participants = [
@@ -617,29 +608,12 @@
         ]
         mock_repository.find_by_room_number.return_value = mock_participants
         
-<<<<<<< HEAD
-        # This test should FAIL - method doesn't exist yet
-        result = search_service_with_repo.search_by_room(room_number)
-=======
         result = await search_service_with_repo.search_by_room(room_number)
->>>>>>> 1a2b6f71
         
         assert len(result) == 2
         assert all(isinstance(p, Participant) for p in result)
         mock_repository.find_by_room_number.assert_called_once_with("205")
     
-<<<<<<< HEAD
-    def test_search_by_room_invalid_input(self, search_service_with_repo):
-        """Test room search with invalid input raises ValueError."""
-        # This test should FAIL - method doesn't exist yet
-        with pytest.raises(ValueError, match="Room number must be provided"):
-            search_service_with_repo.search_by_room("")
-        
-        with pytest.raises(ValueError, match="Room number must be provided"):
-            search_service_with_repo.search_by_room(None)
-    
-    def test_search_by_floor_success(self, search_service_with_repo, mock_repository):
-=======
     @pytest.mark.asyncio
     async def test_search_by_room_invalid_input(self, search_service_with_repo):
         """Test room search with invalid input raises ValueError."""
@@ -651,7 +625,6 @@
     
     @pytest.mark.asyncio
     async def test_search_by_floor_success(self, search_service_with_repo, mock_repository):
->>>>>>> 1a2b6f71
         """Test successful floor search with validation and grouping."""
         floor = 2
         mock_participants = [
@@ -660,23 +633,14 @@
         ]
         mock_repository.find_by_floor.return_value = mock_participants
         
-<<<<<<< HEAD
-        # This test should FAIL - method doesn't exist yet
-        result = search_service_with_repo.search_by_floor(floor)
-=======
         result = await search_service_with_repo.search_by_floor(floor)
->>>>>>> 1a2b6f71
         
         assert len(result) == 2
         assert all(isinstance(p, Participant) for p in result)
         mock_repository.find_by_floor.assert_called_once_with(2)
     
-<<<<<<< HEAD
-    def test_search_by_floor_string_input(self, search_service_with_repo, mock_repository):
-=======
     @pytest.mark.asyncio
     async def test_search_by_floor_string_input(self, search_service_with_repo, mock_repository):
->>>>>>> 1a2b6f71
         """Test floor search with string input (e.g., 'Ground')."""
         floor = "Ground"
         mock_participants = [
@@ -684,28 +648,11 @@
         ]
         mock_repository.find_by_floor.return_value = mock_participants
         
-<<<<<<< HEAD
-        # This test should FAIL - method doesn't exist yet
-        result = search_service_with_repo.search_by_floor(floor)
-=======
         result = await search_service_with_repo.search_by_floor(floor)
->>>>>>> 1a2b6f71
         
         assert len(result) == 1
         mock_repository.find_by_floor.assert_called_once_with("Ground")
     
-<<<<<<< HEAD
-    def test_search_by_floor_invalid_input(self, search_service_with_repo):
-        """Test floor search with invalid input raises ValueError."""
-        # This test should FAIL - method doesn't exist yet
-        with pytest.raises(ValueError, match="Floor must be provided"):
-            search_service_with_repo.search_by_floor("")
-        
-        with pytest.raises(ValueError, match="Floor must be provided"):
-            search_service_with_repo.search_by_floor(None)
-    
-    def test_search_by_room_with_formatting(self, search_service_with_repo, mock_repository):
-=======
     @pytest.mark.asyncio
     async def test_search_by_floor_invalid_input(self, search_service_with_repo):
         """Test floor search with invalid input raises ValueError."""
@@ -717,7 +664,6 @@
     
     @pytest.mark.asyncio
     async def test_search_by_room_with_formatting(self, search_service_with_repo, mock_repository):
->>>>>>> 1a2b6f71
         """Test room search results are properly formatted."""
         room_number = "205"
         mock_participants = [
@@ -731,12 +677,7 @@
         ]
         mock_repository.find_by_room_number.return_value = mock_participants
         
-<<<<<<< HEAD
-        # This test should FAIL - method doesn't exist yet
-        result = search_service_with_repo.search_by_room_formatted(room_number)
-=======
         result = await search_service_with_repo.search_by_room_formatted(room_number)
->>>>>>> 1a2b6f71
         
         assert len(result) == 1
         assert "Участник Тест" in result[0]
