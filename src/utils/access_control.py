--- conflicted
+++ resolved
@@ -16,7 +16,6 @@
 from src.config.settings import get_settings
 from src.services.security_audit_service import get_security_audit_service
 from src.utils.auth_utils import get_user_role
-from src.services.security_audit_service import get_security_audit_service
 
 logger = logging.getLogger(__name__)
 
@@ -70,11 +69,7 @@
                     result="denied",
                     user_role=None,
                     cache_state="no_user_info",
-<<<<<<< HEAD
                     error_details="No user information available in update",
-=======
-                    error_details="No user information available in update"
->>>>>>> 069523de
                 )
                 audit_service.log_authorization_event(auth_event)
 
@@ -98,14 +93,9 @@
                     result="denied",
                     user_role=user_role,
                     cache_state="role_resolved",
-<<<<<<< HEAD
                     error_details=(
-                        f"User role '{user_role}' insufficient for "
-                        f"required roles: {required_roles}"
+                        f"User role '{user_role}' insufficient for required roles: {required_roles}"
                     ),
-=======
-                    error_details=f"User role '{user_role}' insufficient for required roles: {required_roles}"
->>>>>>> 069523de
                 )
                 audit_service.log_authorization_event(auth_event)
 
@@ -118,19 +108,8 @@
                     additional_context={
                         "handler_name": handler_func.__name__,
                         "required_roles": required_roles,
-<<<<<<< HEAD
                         "access_result": "denied",
                     },
-=======
-                        "access_result": "denied"
-                    }
-                )
-                audit_service.log_performance_metrics(perf_metrics)
-
-                logger.warning(
-                    f"Access denied: User {user.id} (role: {user_role}) "
-                    f"attempted to access handler requiring roles: {required_roles}"
->>>>>>> 069523de
                 )
                 audit_service.log_performance_metrics(perf_metrics)
 
@@ -167,11 +146,7 @@
                 action=handler_action,
                 result="granted",
                 user_role=user_role,
-<<<<<<< HEAD
                 cache_state="role_resolved",
-=======
-                cache_state="role_resolved"
->>>>>>> 069523de
             )
             audit_service.log_authorization_event(auth_event)
 
@@ -184,13 +159,8 @@
                 additional_context={
                     "handler_name": handler_func.__name__,
                     "required_roles": required_roles,
-<<<<<<< HEAD
                     "access_result": "granted",
                 },
-=======
-                    "access_result": "granted"
-                }
->>>>>>> 069523de
             )
             audit_service.log_performance_metrics(perf_metrics)
 
