"""
Main bot application entry point.

Initializes and runs the Telegram bot with search conversation functionality,
proper error handling, and logging configuration including persistent file logging.
"""

import logging
from typing import Optional

from telegram import Update
from telegram.ext import Application, ContextTypes
from telegram.error import Conflict, NetworkError, TimedOut, RetryAfter
from pathlib import Path
import tempfile

from src.utils.single_instance import InstanceLock

from src.config.settings import get_settings, Settings
from src.bot.handlers.search_conversation import get_search_conversation_handler
from src.services.file_logging_service import FileLoggingService

logger = logging.getLogger(__name__)

# Global file logging service instance
_file_logging_service: Optional[FileLoggingService] = None


def configure_logging(settings: Settings) -> None:
    """
    Configure logging based on settings, including file logging if enabled.

    Args:
        settings: Application settings with logging configuration
    """
    global _file_logging_service

    log_level = getattr(logging, settings.logging.log_level.upper())

    # Configure basic console logging
    logging.basicConfig(
        level=log_level,
        format="%(asctime)s - %(name)s - %(levelname)s - %(message)s",
        datefmt="%Y-%m-%d %H:%M:%S",
    )

    # Set specific loggers
    logging.getLogger("telegram").setLevel(logging.INFO)
    logging.getLogger("httpx").setLevel(logging.WARNING)

    # Initialize file logging if enabled
    try:
        file_config = settings.get_file_logging_config()
        if file_config.enabled:
            _file_logging_service = FileLoggingService(file_config)
            _file_logging_service.initialize_directories()

            # Get application logger with file handler
            app_logger = _file_logging_service.get_application_logger("main")
            app_logger.setLevel(log_level)

            logger.info(f"File logging initialized: {file_config.log_dir}")
        else:
            logger.info("File logging disabled in configuration")
    except Exception as e:
        logger.error(f"Failed to initialize file logging: {e}")
        logger.warning("Continuing with console logging only")

    logger.info(f"Logging configured with level: {settings.logging.log_level}")


def get_file_logging_service() -> Optional[FileLoggingService]:
    """
    Get the global file logging service instance.

    Returns:
        FileLoggingService instance if initialized, None otherwise
    """
    return _file_logging_service


def create_application() -> Application:
    """
    Create and configure the Telegram bot application.

    Sets up the bot with conversation handlers, error handling, and proper
    initialization based on configuration settings.

    Returns:
        Configured Application instance ready to run

    Raises:
        ValueError: If bot token is missing or invalid
        Exception: If application setup fails
    """
    logger.info("Creating Telegram bot application")

    # Load settings
    settings = get_settings()

    # Configure logging first
    configure_logging(settings)

    # Validate bot token
    if not settings.telegram.bot_token:
        raise ValueError("Bot token is required but not configured")

    logger.info("Building Telegram Application")
    builder = Application.builder()
    builder = builder.token(settings.telegram.bot_token)
    app = builder.build()

    # Add conversation handler for search functionality
    logger.info("Adding search conversation handler")
    search_handler = get_search_conversation_handler()
    app.add_handler(search_handler)

    # Register global error handler for better diagnostics
    async def error_handler(update: object, context: ContextTypes.DEFAULT_TYPE) -> None:
        err = getattr(context, "error", None)
        # Collect brief update context
        summary = {}
        try:
            if isinstance(update, Update):
                chat = getattr(update, "effective_chat", None)
                user = getattr(update, "effective_user", None)
                summary = {
                    "chat_id": getattr(chat, "id", None),
                    "user_id": getattr(user, "id", None),
                    "text": getattr(getattr(update, "message", None), "text", None),
                    "callback_data": getattr(
                        getattr(update, "callback_query", None), "data", None
                    ),
                }
            else:
                summary = {"update": str(update)}
        except Exception:
            summary = {"update": repr(update)}

        # Log the actual exception object, if available
        if err:
            # Classify common network errors for clearer logs
            if isinstance(err, Conflict):
                logger.error(
                    "Polling conflict detected (another instance may be running). Context: %s",
                    summary,
                    exc_info=err,
                )
            elif isinstance(err, (RetryAfter, TimedOut)):
                logger.warning(
                    "Temporary Telegram API backoff/timeout: %s | %s", err, summary
                )
            elif isinstance(err, NetworkError):
                logger.warning("Network error while polling: %s | %s", err, summary)
            else:
                logger.error(
                    "Unhandled exception while handling update: %s",
                    summary,
                    exc_info=err,
                )
        else:
            logger.error("Unhandled exception while handling update: %s", summary)

    app.add_error_handler(error_handler)

    logger.info("Bot application created and configured successfully")
    return app


async def run_bot() -> None:
    """
<<<<<<< HEAD
    Run the Telegram bot with polling.

    Creates the application and starts polling for updates with proper
    error handling and graceful shutdown.

    Raises:
        Exception: If bot fails to start or encounters critical error
=======
    Run the Telegram bot with polling (synchronous).

    Uses PTB's built-in `run_polling` in the main thread to ensure a
    valid event loop context on Python 3.13+.
>>>>>>> 7eb0b621
    """
    logger.info("Starting Telegram bot")

    try:
        app = create_application()

<<<<<<< HEAD
        # Start the bot with polling — support both sync and async run_polling for tests
=======
>>>>>>> 7eb0b621
        logger.info("Bot starting with polling mode")
        try:
            run_polling = getattr(app, "run_polling", None)
            if run_polling is None:
                raise RuntimeError("Application has no run_polling method")

            # If run_polling is coroutine function (as in tests), await it; otherwise, run in a thread
            if asyncio.iscoroutinefunction(run_polling):
                await run_polling(drop_pending_updates=True)
            else:
                loop = asyncio.get_running_loop()
                await loop.run_in_executor(
                    None, lambda: run_polling(drop_pending_updates=True)
                )
        except Conflict as e:
            logger.error(
                "Polling conflict: %s. Likely another bot instance or service is polling this token.",
                str(e),
            )
            raise

    except KeyboardInterrupt:
        logger.info("Bot stopped by user interrupt")
    except Exception as e:
        logger.error(f"Critical error running bot: {e}")
        raise
    finally:
        logger.info("Bot shutdown complete")


def main() -> None:
    """
    Main entry point for the bot application.

    Sets up and runs the bot with proper error handling and logging.
    This function does not return under normal circumstances.
    """
    try:
<<<<<<< HEAD
        # Run the bot in asyncio
        asyncio.run(run_bot())
=======
        # Run the bot (synchronous run)
        run_bot()
>>>>>>> 7eb0b621

    except KeyboardInterrupt:
        print("\nBot stopped by user")
    except Exception as e:
        print(f"Fatal error: {e}")
        logger.exception("Fatal error in main")
    finally:
        print("Application terminated")


if __name__ == "__main__":
    # Ensure only a single instance of the bot runs per host
    # Use a lock file in the OS temp directory for cross-session safety
    lock_file = Path(tempfile.gettempdir()) / "telegram-bot-v3.lock"
    try:
        with InstanceLock(lock_file):
            main()
    except RuntimeError as e:
        # If another instance holds the lock, inform and exit gracefully
        print(str(e))<|MERGE_RESOLUTION|>--- conflicted
+++ resolved
@@ -167,46 +167,21 @@
     return app
 
 
-async def run_bot() -> None:
-    """
-<<<<<<< HEAD
-    Run the Telegram bot with polling.
-
-    Creates the application and starts polling for updates with proper
-    error handling and graceful shutdown.
-
-    Raises:
-        Exception: If bot fails to start or encounters critical error
-=======
+def run_bot() -> None:
+    """
     Run the Telegram bot with polling (synchronous).
 
     Uses PTB's built-in `run_polling` in the main thread to ensure a
     valid event loop context on Python 3.13+.
->>>>>>> 7eb0b621
     """
     logger.info("Starting Telegram bot")
 
     try:
         app = create_application()
 
-<<<<<<< HEAD
-        # Start the bot with polling — support both sync and async run_polling for tests
-=======
->>>>>>> 7eb0b621
         logger.info("Bot starting with polling mode")
         try:
-            run_polling = getattr(app, "run_polling", None)
-            if run_polling is None:
-                raise RuntimeError("Application has no run_polling method")
-
-            # If run_polling is coroutine function (as in tests), await it; otherwise, run in a thread
-            if asyncio.iscoroutinefunction(run_polling):
-                await run_polling(drop_pending_updates=True)
-            else:
-                loop = asyncio.get_running_loop()
-                await loop.run_in_executor(
-                    None, lambda: run_polling(drop_pending_updates=True)
-                )
+            app.run_polling(drop_pending_updates=True)
         except Conflict as e:
             logger.error(
                 "Polling conflict: %s. Likely another bot instance or service is polling this token.",
@@ -231,13 +206,8 @@
     This function does not return under normal circumstances.
     """
     try:
-<<<<<<< HEAD
-        # Run the bot in asyncio
-        asyncio.run(run_bot())
-=======
         # Run the bot (synchronous run)
         run_bot()
->>>>>>> 7eb0b621
 
     except KeyboardInterrupt:
         print("\nBot stopped by user")
