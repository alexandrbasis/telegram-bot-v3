--- conflicted
+++ resolved
@@ -4,11 +4,7 @@
     "name": "telegram-bot-v3",
     "description": "A simple, well-structured Telegram bot for managing Tres Dias event participants.",
     "main_language": "python",
-<<<<<<< HEAD
-    "last_updated": "2025-09-04T12:32:52.645200"
-=======
     "last_updated": "2025-09-04T17:46:46.144806"
->>>>>>> 1a2b6f71
   },
   "project_structure": {
     "tree": "telegram-bot-v3/\n├── .claude/\n    ├── agents/\n    ├── commands/\n    └── hooks/\n├── docs/\n    ├── architecture/\n    ├── business/\n    ├── data-integration/\n    ├── development/\n    └── technical/\n├── src/\n    ├── bot/\n    ├── config/\n    ├── data/\n    ├── models/\n    ├── services/\n    ├── utils/\n    └── main.py (application entry point)\n├── tests/\n    ├── fixtures/\n    ├── integration/\n    ├── unit/\n    ├── conftest.py (pytest configuration)\n    └── test_project_structure.py\n├── CLAUDE.md (Claude Code project guidance)\n├── README.md (project overview)\n├── project_index.json\n├── pyproject.toml\n└── start_bot.sh (bot startup script)",
